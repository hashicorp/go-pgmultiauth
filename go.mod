--- conflicted
+++ resolved
@@ -23,11 +23,7 @@
 	github.com/pkg/browser v0.0.0-20240102092130-5ac0b6a4141c // indirect
 	github.com/pmezard/go-difflib v1.0.0 // indirect
 	golang.org/x/crypto v0.35.0 // indirect
-<<<<<<< HEAD
 	golang.org/x/net v0.36.0 // indirect
-=======
-	golang.org/x/net v0.35.0 // indirect
->>>>>>> c3d23bf4
 	golang.org/x/sync v0.11.0 // indirect
 	golang.org/x/text v0.22.0 // indirect
 	gopkg.in/yaml.v3 v3.0.1 // indirect
