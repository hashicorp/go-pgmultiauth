--- conflicted
+++ resolved
@@ -232,25 +232,6 @@
 	return tokenBasedURL, nil
 }
 
-<<<<<<< HEAD
-// GetAuthMode returns the authentication method based on the provided flags.
-// It prioritizes AWS authentication, followed by GCP and Azure authentication.
-// If none of the flags are set, it returns NoAuth.
-func GetAuthMode(useAWSAuth bool, useGCPAuth bool, useAzureAuth bool) AuthMethod {
-	switch {
-	case useAWSAuth:
-		return AWSAuth
-	case useGCPAuth:
-		return GCPAuth
-	case useAzureAuth:
-		return AzureAuth
-	default:
-		return NoAuth
-	}
-}
-
-=======
->>>>>>> de6e2eaa
 // getAuthTokenWithRetry attempts to fetch an authentication token
 // with retries in case of failure. It uses exponential backoff
 // for retrying the request.
