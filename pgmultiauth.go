package pgmultiauth

import (
	"context"
	"database/sql"
	"database/sql/driver"
	"fmt"
	"net/url"
	"sync"
	"time"

	"github.com/Azure/azure-sdk-for-go/sdk/azcore"
	"github.com/avast/retry-go/v4"
	"github.com/aws/aws-sdk-go/aws"
	"github.com/hashicorp/go-hclog"
	"github.com/jackc/pgx/v5"
	"github.com/jackc/pgx/v5/pgxpool"
	"github.com/jackc/pgx/v5/stdlib"
	"golang.org/x/oauth2/google"
)

// AuthMethod represents the type of authentication method used
// for connecting to the database.
type AuthMethod int

const (
	NoAuth     AuthMethod = iota // Default value, no authentication
	AWSIAMAuth                   // AWS IAM authentication
	GCPAuth                      // GCP authentication
	AzureAuth                    // Azure authentication
)

// AuthConfig holds the configuration for database authentication.
type AuthConfig struct {
	DatabaseURL string
	Logger      hclog.Logger

	// Enum to specify the authentication method
	AuthMethod AuthMethod

	// AWS IAM Auth
<<<<<<< HEAD
	// Required when AuthMethod is AWSIAMAuth
	AWSDBRegion string

	// Azure Auth
	// Client ID of a Managed Service Identity.
	// Set this field to use a user-assigned managed identity instead of
	// system-assigned managed identity.
	AzureClientID string
=======
	AWSConfig *aws.Config

	// Azure Auth
	AzureCreds azcore.TokenCredential

	// GCP Auth
	GoogleCreds *google.Credentials
>>>>>>> 918c8208
}

// validate checks if the AuthConfig has all required fields
// and returns an error if validation fails.
func (ac AuthConfig) validate() error {
	if ac.DatabaseURL == "" {
		return fmt.Errorf("databaseURL cannot be empty")
	}

	if ac.Logger == nil {
		return fmt.Errorf("logger cannot be nil")
	}

	// Validate auth-specific configurations
	switch ac.AuthMethod {
	case NoAuth:
		// No additional validation needed for NoAuth
	case AWSIAMAuth:
		if ac.AWSConfig == nil {
			return fmt.Errorf("AWSConfig is required when AuthMethod is AWSIAMAuth")
		}
	case AzureAuth:
		if ac.AzureCreds == nil {
			return fmt.Errorf("AzureCreds is required when AuthMethod is AzureAuth")
		}
	case GCPAuth:
		if ac.GoogleCreds == nil {
			return fmt.Errorf("GoogleCreds is required when AuthMethod is GCPAuth")
		}
	default:
		return fmt.Errorf("unsupported authentication method: %d", ac.AuthMethod)
	}

	return nil
}

// authConfigured checks if any authentication method is configured
func (ac AuthConfig) authConfigured() bool {
	return ac.AuthMethod != NoAuth
}

type authToken struct {
	token string
	valid func() bool
}

// Open initializes and returns a *sql.DB database connection
// using the provided authentication configuration.
func Open(authConfig AuthConfig) (*sql.DB, error) {
	if err := authConfig.validate(); err != nil {
		return nil, fmt.Errorf("invalid auth configuration: %v", err)
	}

	connConfig, err := pgx.ParseConfig(authConfig.DatabaseURL)
	if err != nil {
		return nil, fmt.Errorf("failed to parse database connection string: %v", err)
	}

	beforeConnect, err := BeforeConnectFn(authConfig)
	if err != nil {
		return nil, fmt.Errorf("generating before connect function: %v", err)
	}

	db := stdlib.OpenDB(*connConfig, stdlib.OptionBeforeConnect(beforeConnect))
	return db, nil
}

// GetConnector initializes and returns a driver.Connector
// using the provided authentication configuration.
func GetConnector(authConfig AuthConfig) (driver.Connector, error) {
	if err := authConfig.validate(); err != nil {
		return nil, fmt.Errorf("invalid auth configuration: %v", err)
	}

	connConfig, err := pgx.ParseConfig(authConfig.DatabaseURL)
	if err != nil {
		return nil, fmt.Errorf("failed to parse database connection string: %v", err)
	}

	beforeConnect, err := BeforeConnectFn(authConfig)
	if err != nil {
		return nil, fmt.Errorf("generating before connect function: %v", err)
	}

	return stdlib.GetConnector(*connConfig, stdlib.OptionBeforeConnect(beforeConnect)), nil
}

// NewDBPool initializes and returns a *pgxpool.Pool database connection
// using the provided authentication configuration.
func NewDBPool(ctx context.Context, authConfig AuthConfig) (*pgxpool.Pool, error) {
	if err := authConfig.validate(); err != nil {
		return nil, fmt.Errorf("invalid auth configuration: %v", err)
	}

	connConfig, err := pgxpool.ParseConfig(authConfig.DatabaseURL)
	if err != nil {
		return nil, fmt.Errorf("failed to parse database connection string: %v", err)
	}

	beforeConnect, err := BeforeConnectFn(authConfig)
	if err != nil {
		return nil, fmt.Errorf("generating before connect function: %v", err)
	}

	connConfig.BeforeConnect = beforeConnect

	// Check if the connection is still valid before acquiring it
	connConfig.BeforeAcquire = func(ctx context.Context, conn *pgx.Conn) bool {
		return conn.Ping(ctx) == nil
	}

	return pgxpool.NewWithConfig(ctx, connConfig)
}

// BeforeConnectFn returns a function that can be used to set up the
// authentication before establishing a connection to the database.
func BeforeConnectFn(authConfig AuthConfig) (func(context.Context, *pgx.ConnConfig) error, error) {
	if err := authConfig.validate(); err != nil {
		return nil, fmt.Errorf("invalid authentication configuration: %v", err)
	}

	// noop before connect by default
	beforeConnect := func(context.Context, *pgx.ConnConfig) error { return nil }

	if authConfig.authConfigured() {
		authConfig.Logger.Info("getting initial db auth token")
		token, err := getAuthTokenWithRetry(authConfig)
		if err != nil {
			return nil, fmt.Errorf("failed to get initial db token: %v", err)
		}

		var tokenMutex sync.Mutex

		beforeConnect = func(ctx context.Context, config *pgx.ConnConfig) error {
			// no point in contending for lock if we know the token is valid
			if token.valid() {
				config.Password = token.token
				return nil
			}

			// acquire lock if token is not valid
			tokenMutex.Lock()
			defer tokenMutex.Unlock()

			// necessary because multiple connections in the pool might be waiting to acquire tokenMutex after finding the token invalid
			// and the token might have been refreshed by a connection that acquired the lock first
			if !token.valid() {
				authConfig.Logger.Info("refreshing db token")
				token, err = getAuthTokenWithRetry(authConfig)
				if err != nil {
					return fmt.Errorf("failed to get db token: %v", err)
				}
			}

			config.Password = token.token
			return nil
		}
	}

	return beforeConnect, nil
}

// GetConnectionURL returns the database connection URL based on the provided
// authentication configuration.
func GetConnectionURL(authConfig AuthConfig) (string, error) {
	if err := authConfig.validate(); err != nil {
		return "", fmt.Errorf("invalid authentication configuration: %v", err)
	}

	if !authConfig.authConfigured() {
		return authConfig.DatabaseURL, nil
	}

	token, err := getAuthTokenWithRetry(authConfig)
	if err != nil {
		return "", fmt.Errorf("fetching auth token: %v", err)
	}

	authConfig.Logger.Info("db auth token fetched")

	tokenBasedURL, err := replaceDBPassword(authConfig.DatabaseURL, token.token)
	if err != nil {
		return "", fmt.Errorf("preparing database connection url with auth token: %v", err)
	}

	return tokenBasedURL, nil
}

// GetAuthMode returns the authentication method based on the provided flags.
// It prioritizes AWS IAM authentication, followed by GCP and Azure authentication.
// If none of the flags are set, it returns NoAuth.
func GetAuthMode(useAWSIAMAuth bool, useGCPAuth bool, useAzureAuth bool) AuthMethod {
	switch {
	case useAWSIAMAuth:
		return AWSIAMAuth
	case useGCPAuth:
		return GCPAuth
	case useAzureAuth:
		return AzureAuth
	default:
		return NoAuth
	}
}

// getAuthTokenWithRetry attempts to fetch an authentication token
// with retries in case of failure. It uses exponential backoff
// for retrying the request.
func getAuthTokenWithRetry(authConfig AuthConfig) (*authToken, error) {
	var token *authToken
	var err error

	err = retry.Do(
		func() error {
			token, err = getAuthToken(authConfig)
			return err
		},
		retry.Attempts(3),
		retry.Delay(50*time.Millisecond),
		retry.DelayType(retry.BackOffDelay),
		retry.OnRetry(func(n uint, err error) {
			authConfig.Logger.Error("failed to fetch auth token", "attempt", n, "error", err)
		}),
	)
	if err != nil {
		return nil, fmt.Errorf("fetching auth token: %v", err)
	}

	return token, nil
}

// getAuthToken returns an authentication token for the database connection
// based on the provided authentication configuration.
func getAuthToken(authConfig AuthConfig) (*authToken, error) {
	connConfig, err := pgx.ParseConfig(authConfig.DatabaseURL)
	if err != nil {
		return nil, fmt.Errorf("failed to parse connection string: %v", err)
	}

	switch {
	case authConfig.AuthMethod == AWSIAMAuth:
		return getAWSAuthToken(awsTokenConfig{
			host:      connConfig.Host,
			port:      connConfig.Port,
			user:      connConfig.User,
			awsConfig: authConfig.AWSConfig,
		})
	case authConfig.AuthMethod == GCPAuth:
		return getGCPAuthToken(authConfig.GoogleCreds)
	case authConfig.AuthMethod == AzureAuth:
		return getAzureAuthToken(authConfig.AzureCreds)
	default:
		return nil, fmt.Errorf("unsupported authentication method")
	}
}

// replaceDBPassword replaces the password in a PostgreSQL connection URL
// If no password exists in the original URL, it adds one
func replaceDBPassword(connectionURL string, newPassword string) (string, error) {
	u, err := url.Parse(connectionURL)
	if err != nil {
		return "", fmt.Errorf("failed to parse connection URL: %w", err)
	}

	var username string
	if u.User != nil {
		username = u.User.Username()
	}

	dbURL := fmt.Sprintf("%s://%s:%s@%s%s",
		u.Scheme,
		url.QueryEscape(username),
		url.QueryEscape(newPassword),
		u.Host,
		u.Path,
	)

	if u.RawQuery != "" {
		dbURL = fmt.Sprintf("%s?%s", dbURL, u.RawQuery)
	}

	if u.Fragment != "" {
		dbURL = fmt.Sprintf("%s#%s", dbURL, u.Fragment)
	}

	return dbURL, nil
}<|MERGE_RESOLUTION|>--- conflicted
+++ resolved
@@ -39,24 +39,16 @@
 	AuthMethod AuthMethod
 
 	// AWS IAM Auth
-<<<<<<< HEAD
-	// Required when AuthMethod is AWSIAMAuth
-	AWSDBRegion string
+	// Required if AuthMethod is AWSIAMAuth
+	AWSConfig *aws.Config
 
 	// Azure Auth
-	// Client ID of a Managed Service Identity.
-	// Set this field to use a user-assigned managed identity instead of
-	// system-assigned managed identity.
-	AzureClientID string
-=======
-	AWSConfig *aws.Config
-
-	// Azure Auth
+	// Required if AuthMethod is AzureAuth
 	AzureCreds azcore.TokenCredential
 
 	// GCP Auth
+	// Required if AuthMethod is GCPAuth
 	GoogleCreds *google.Credentials
->>>>>>> 918c8208
 }
 
 // validate checks if the AuthConfig has all required fields
