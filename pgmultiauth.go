package pgmultiauth

import (
	"context"
	"database/sql"
	"database/sql/driver"
	"fmt"
	"net/url"
	"sync"
	"time"

	"github.com/Azure/azure-sdk-for-go/sdk/azcore"
	"github.com/avast/retry-go/v4"
	"github.com/aws/aws-sdk-go/aws"
	"github.com/hashicorp/go-hclog"
	"github.com/jackc/pgx/v5"
	"github.com/jackc/pgx/v5/pgxpool"
	"github.com/jackc/pgx/v5/stdlib"
	"golang.org/x/oauth2/google"
)

// AuthMethod represents the type of authentication method used
// for connecting to the database.
type AuthMethod int

const (
	NoAuth    AuthMethod = iota // Default value, no authentication
<<<<<<< HEAD
	AWSAuth                     // AWS IAM authentication
=======
	AWSAuth                     // AWS authentication
>>>>>>> 727e77cc
	GCPAuth                     // GCP authentication
	AzureAuth                   // Azure authentication
)

// AuthConfig holds the configuration for database authentication.
type AuthConfig struct {
	DatabaseURL string
	Logger      hclog.Logger

	// Enum to specify the authentication method
	AuthMethod AuthMethod

<<<<<<< HEAD
	// AWS IAM Auth
=======
	// AWS Auth
>>>>>>> 727e77cc
	// Required if AuthMethod is AWSAuth
	AWSConfig *aws.Config

	// Azure Auth
<<<<<<< HEAD
	AzureCreds azcore.TokenCredential

	// GCP Auth
=======
	// Required if AuthMethod is AzureAuth
	AzureCreds azcore.TokenCredential

	// GCP Auth
	// Required if AuthMethod is GCPAuth
>>>>>>> 727e77cc
	GoogleCreds *google.Credentials
}

// validate checks if the AuthConfig has all required fields
// and returns an error if validation fails.
func (ac AuthConfig) validate() error {
	if ac.DatabaseURL == "" {
		return fmt.Errorf("databaseURL cannot be empty")
	}

	if ac.Logger == nil {
		return fmt.Errorf("logger cannot be nil")
	}

	// Validate auth-specific configurations
	switch ac.AuthMethod {
	case NoAuth:
		// No additional validation needed for NoAuth
	case AWSAuth:
		if ac.AWSConfig == nil {
			return fmt.Errorf("AWSConfig is required when AuthMethod is AWSAuth")
		}
	case AzureAuth:
		if ac.AzureCreds == nil {
			return fmt.Errorf("AzureCreds is required when AuthMethod is AzureAuth")
		}
	case GCPAuth:
		if ac.GoogleCreds == nil {
			return fmt.Errorf("GoogleCreds is required when AuthMethod is GCPAuth")
		}
	default:
		return fmt.Errorf("unsupported authentication method: %d", ac.AuthMethod)
	}

	return nil
}

// authConfigured checks if any authentication method is configured
func (ac AuthConfig) authConfigured() bool {
	return ac.AuthMethod != NoAuth
}

// Open initializes and returns a *sql.DB database connection
// using the provided authentication configuration.
func Open(authConfig AuthConfig) (*sql.DB, error) {
	if err := authConfig.validate(); err != nil {
		return nil, fmt.Errorf("invalid auth configuration: %v", err)
	}

	connConfig, err := pgx.ParseConfig(authConfig.DatabaseURL)
	if err != nil {
		return nil, fmt.Errorf("failed to parse database connection string: %v", err)
	}

	beforeConnect, err := BeforeConnectFn(authConfig)
	if err != nil {
		return nil, fmt.Errorf("generating before connect function: %v", err)
	}

	db := stdlib.OpenDB(*connConfig, stdlib.OptionBeforeConnect(beforeConnect))
	return db, nil
}

// GetConnector initializes and returns a driver.Connector
// using the provided authentication configuration.
func GetConnector(authConfig AuthConfig) (driver.Connector, error) {
	if err := authConfig.validate(); err != nil {
		return nil, fmt.Errorf("invalid auth configuration: %v", err)
	}

	connConfig, err := pgx.ParseConfig(authConfig.DatabaseURL)
	if err != nil {
		return nil, fmt.Errorf("failed to parse database connection string: %v", err)
	}

	beforeConnect, err := BeforeConnectFn(authConfig)
	if err != nil {
		return nil, fmt.Errorf("generating before connect function: %v", err)
	}

	return stdlib.GetConnector(*connConfig, stdlib.OptionBeforeConnect(beforeConnect)), nil
}

// NewDBPool initializes and returns a *pgxpool.Pool database connection
// using the provided authentication configuration.
func NewDBPool(ctx context.Context, authConfig AuthConfig) (*pgxpool.Pool, error) {
	if err := authConfig.validate(); err != nil {
		return nil, fmt.Errorf("invalid auth configuration: %v", err)
	}

	connConfig, err := pgxpool.ParseConfig(authConfig.DatabaseURL)
	if err != nil {
		return nil, fmt.Errorf("failed to parse database connection string: %v", err)
	}

	beforeConnect, err := BeforeConnectFn(authConfig)
	if err != nil {
		return nil, fmt.Errorf("generating before connect function: %v", err)
	}

	connConfig.BeforeConnect = beforeConnect

	// Check if the connection is still valid before acquiring it
	connConfig.BeforeAcquire = func(ctx context.Context, conn *pgx.Conn) bool {
		return conn.Ping(ctx) == nil
	}

	return pgxpool.NewWithConfig(ctx, connConfig)
}

// BeforeConnectFn returns a function that can be used to set up the
// authentication before establishing a connection to the database.
func BeforeConnectFn(authConfig AuthConfig) (func(context.Context, *pgx.ConnConfig) error, error) {
	if err := authConfig.validate(); err != nil {
		return nil, fmt.Errorf("invalid authentication configuration: %v", err)
	}

	// noop before connect by default
	beforeConnect := func(context.Context, *pgx.ConnConfig) error { return nil }

	if authConfig.authConfigured() {
		authConfig.Logger.Info("getting initial db auth token")
		token, err := getAuthTokenWithRetry(authConfig)
		if err != nil {
			return nil, fmt.Errorf("failed to get initial db token: %v", err)
		}

		var tokenMutex sync.Mutex

		beforeConnect = func(ctx context.Context, config *pgx.ConnConfig) error {
			// no point in contending for lock if we know the token is valid
			if token.valid() {
				config.Password = token.token
				return nil
			}

			// acquire lock if token is not valid
			tokenMutex.Lock()
			defer tokenMutex.Unlock()

			// necessary because multiple connections in the pool might be waiting to acquire tokenMutex after finding the token invalid
			// and the token might have been refreshed by a connection that acquired the lock first
			if !token.valid() {
				authConfig.Logger.Info("refreshing db token")
				token, err = getAuthTokenWithRetry(authConfig)
				if err != nil {
					return fmt.Errorf("failed to get db token: %v", err)
				}
			}

			config.Password = token.token
			return nil
		}
	}

	return beforeConnect, nil
}

// GetConnectionURL returns the database connection URL based on the provided
// authentication configuration.
func GetConnectionURL(authConfig AuthConfig) (string, error) {
	if err := authConfig.validate(); err != nil {
		return "", fmt.Errorf("invalid authentication configuration: %v", err)
	}

	if !authConfig.authConfigured() {
		return authConfig.DatabaseURL, nil
	}

	token, err := getAuthTokenWithRetry(authConfig)
	if err != nil {
		return "", fmt.Errorf("fetching auth token: %v", err)
	}

	authConfig.Logger.Info("db auth token fetched")

	tokenBasedURL, err := replaceDBPassword(authConfig.DatabaseURL, token.token)
	if err != nil {
		return "", fmt.Errorf("preparing database connection url with auth token: %v", err)
	}

	return tokenBasedURL, nil
}

<<<<<<< HEAD
// GetAuthMode returns the authentication method based on the provided flags.
// It prioritizes AWS IAM authentication, followed by GCP and Azure authentication.
// If none of the flags are set, it returns NoAuth.
func GetAuthMode(useAWSAuth bool, useGCPAuth bool, useAzureAuth bool) AuthMethod {
	switch {
	case useAWSAuth:
		return AWSAuth
	case useGCPAuth:
		return GCPAuth
	case useAzureAuth:
		return AzureAuth
	default:
		return NoAuth
	}
}

=======
>>>>>>> 727e77cc
// getAuthTokenWithRetry attempts to fetch an authentication token
// with retries in case of failure. It uses exponential backoff
// for retrying the request.
func getAuthTokenWithRetry(authConfig AuthConfig) (*authToken, error) {
	var token *authToken
	var err error

	err = retry.Do(
		func() error {
			token, err = getAuthToken(authConfig)
			return err
		},
		retry.Attempts(3),
		retry.Delay(50*time.Millisecond),
		retry.DelayType(retry.BackOffDelay),
		retry.OnRetry(func(n uint, err error) {
			authConfig.Logger.Error("failed to fetch auth token", "attempt", n, "error", err)
		}),
	)
	if err != nil {
		return nil, fmt.Errorf("fetching auth token: %v", err)
	}

	return token, nil
}

type authToken struct {
	token string
	valid func() bool
}

// tokenGenerator is an interface that defines a method for generating
// authentication tokens. This allows for different implementations
// for different authentication methods (AWS, GCP, Azure).
type tokenGenerator interface {
	generateToken() (*authToken, error)
}

// getAuthToken returns an authentication token for the database connection
// based on the provided authentication configuration.
func getAuthToken(authConfig AuthConfig) (*authToken, error) {
	var tokenGenerator tokenGenerator

	switch {
	case authConfig.AuthMethod == AWSAuth:
		connConfig, err := pgx.ParseConfig(authConfig.DatabaseURL)
		if err != nil {
			return nil, fmt.Errorf("failed to parse connection string: %v", err)
		}

		tokenGenerator = awsTokenConfig{
			host:      connConfig.Host,
			port:      connConfig.Port,
			user:      connConfig.User,
			awsConfig: authConfig.AWSConfig,
		}
	case authConfig.AuthMethod == GCPAuth:
		tokenGenerator = gcpTokenConfig{
			creds: authConfig.GoogleCreds,
		}
	case authConfig.AuthMethod == AzureAuth:
		tokenGenerator = azureTokenConfig{
			creds: authConfig.AzureCreds,
		}
	default:
		return nil, fmt.Errorf("unsupported authentication method: %d", authConfig.AuthMethod)
	}

	return tokenGenerator.generateToken()
}

// replaceDBPassword replaces the password in a PostgreSQL connection URL
// If no password exists in the original URL, it adds one
func replaceDBPassword(connectionURL string, newPassword string) (string, error) {
	u, err := url.Parse(connectionURL)
	if err != nil {
		return "", fmt.Errorf("failed to parse connection URL: %w", err)
	}

	var username string
	if u.User != nil {
		username = u.User.Username()
	}

	dbURL := fmt.Sprintf("%s://%s:%s@%s%s",
		u.Scheme,
		url.QueryEscape(username),
		url.QueryEscape(newPassword),
		u.Host,
		u.Path,
	)

	if u.RawQuery != "" {
		dbURL = fmt.Sprintf("%s?%s", dbURL, u.RawQuery)
	}

	if u.Fragment != "" {
		dbURL = fmt.Sprintf("%s#%s", dbURL, u.Fragment)
	}

	return dbURL, nil
}<|MERGE_RESOLUTION|>--- conflicted
+++ resolved
@@ -25,11 +25,7 @@
 
 const (
 	NoAuth    AuthMethod = iota // Default value, no authentication
-<<<<<<< HEAD
-	AWSAuth                     // AWS IAM authentication
-=======
 	AWSAuth                     // AWS authentication
->>>>>>> 727e77cc
 	GCPAuth                     // GCP authentication
 	AzureAuth                   // Azure authentication
 )
@@ -42,26 +38,14 @@
 	// Enum to specify the authentication method
 	AuthMethod AuthMethod
 
-<<<<<<< HEAD
-	// AWS IAM Auth
-=======
 	// AWS Auth
->>>>>>> 727e77cc
 	// Required if AuthMethod is AWSAuth
 	AWSConfig *aws.Config
 
 	// Azure Auth
-<<<<<<< HEAD
 	AzureCreds azcore.TokenCredential
 
 	// GCP Auth
-=======
-	// Required if AuthMethod is AzureAuth
-	AzureCreds azcore.TokenCredential
-
-	// GCP Auth
-	// Required if AuthMethod is GCPAuth
->>>>>>> 727e77cc
 	GoogleCreds *google.Credentials
 }
 
@@ -246,25 +230,6 @@
 	return tokenBasedURL, nil
 }
 
-<<<<<<< HEAD
-// GetAuthMode returns the authentication method based on the provided flags.
-// It prioritizes AWS IAM authentication, followed by GCP and Azure authentication.
-// If none of the flags are set, it returns NoAuth.
-func GetAuthMode(useAWSAuth bool, useGCPAuth bool, useAzureAuth bool) AuthMethod {
-	switch {
-	case useAWSAuth:
-		return AWSAuth
-	case useGCPAuth:
-		return GCPAuth
-	case useAzureAuth:
-		return AzureAuth
-	default:
-		return NoAuth
-	}
-}
-
-=======
->>>>>>> 727e77cc
 // getAuthTokenWithRetry attempts to fetch an authentication token
 // with retries in case of failure. It uses exponential backoff
 // for retrying the request.
