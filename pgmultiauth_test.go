package pgmultiauth

import (
	"testing"

	"github.com/aws/aws-sdk-go/aws"
	"github.com/hashicorp/go-hclog"
	"github.com/stretchr/testify/require"
	"golang.org/x/oauth2/google"
)

func Test_AuthConfig_validate(t *testing.T) {
	// Create a logger for tests
	logger := hclog.NewNullLogger()

	tests := []struct {
		name        string
		config      AuthConfig
		expectedErr bool
		errContains string
	}{
		{
			name: "Valid config with no auth",
			config: AuthConfig{
				DatabaseURL: "postgres://user@host:5432/db",
				Logger:      logger,
				AuthMethod:  NoAuth,
			},
			expectedErr: false,
		},
		{
			name: "Valid config with AWS IAM auth",
			config: AuthConfig{
				DatabaseURL: "postgres://user@host:5432/db",
				Logger:      logger,
				AuthMethod:  AWSIAMAuth,
				AWSConfig:   &aws.Config{},
			},
			expectedErr: false,
		},
		{
			name: "Valid config with GCP auth",
			config: AuthConfig{
				DatabaseURL: "postgres://user@host:5432/db",
				Logger:      logger,
				AuthMethod:  GCPAuth,
				GoogleCreds: &google.Credentials{},
			},
			expectedErr: false,
		},
		{
			name: "Valid config with Azure auth",
			config: AuthConfig{
				DatabaseURL: "postgres://user@host:5432/db",
				Logger:      logger,
				AuthMethod:  AzureAuth,
				AzureCreds:  &MockTokenCredential{},
			},
			expectedErr: false,
		},
		{
			name: "Azure auth without client ID",
			config: AuthConfig{
				DatabaseURL:   "postgres://user@host:5432/db",
				Logger:        logger,
				AuthMethod:    AzureAuth,
				AzureClientID: "",
			},
			expectedErr: false,
		},
		{
			name: "Empty DatabaseURL",
			config: AuthConfig{
				DatabaseURL: "",
				Logger:      logger,
				AuthMethod:  NoAuth,
			},
			expectedErr: true,
			errContains: "databaseURL cannot be empty",
		},
		{
			name: "Nil Logger",
			config: AuthConfig{
				DatabaseURL: "postgres://user@host:5432/db",
				Logger:      nil,
				AuthMethod:  NoAuth,
			},
			expectedErr: true,
			errContains: "logger cannot be nil",
		},
		{
			name: "AWS auth without aws config",
			config: AuthConfig{
				DatabaseURL: "postgres://user@host:5432/db",
				Logger:      logger,
				AuthMethod:  AWSIAMAuth,
			},
			expectedErr: true,
			errContains: "AWSConfig is required when AuthMethod is AWSIAMAuth",
		},
		{
<<<<<<< HEAD
			name: "Azure auth without client ID",
			config: AuthConfig{
				DatabaseURL: "postgres://user@host:5432/db",
				Logger:      logger,
				AuthMethod:  AzureAuth,
			},
			expectedErr: true,
			errContains: "AzureCreds is required when AuthMethod is AzureAuth",
		},
		{
=======
>>>>>>> 3c04d341
			name: "Unsupported auth method",
			config: AuthConfig{
				DatabaseURL: "postgres://user@host:5432/db",
				Logger:      logger,
				AuthMethod:  AuthMethod(99), // Invalid value
			},
			expectedErr: true,
			errContains: "unsupported authentication method: 99",
		},
	}

	for _, tt := range tests {
		t.Run(tt.name, func(t *testing.T) {
			err := tt.config.validate()

			// Check if we expected an error
			if tt.expectedErr {
				require.Error(t, err, "Expected an error but got nil")
				require.EqualError(t, err, tt.errContains, "Error message does not match")
			} else {
				if err != nil {
					t.Errorf("Expected no error but got: %v", err)
				}
			}
		})
	}
}

func Test_AuthConfig_authConfigured(t *testing.T) {
	logger := hclog.NewNullLogger()

	tests := []struct {
		name     string
		config   AuthConfig
		expected bool
	}{
		{
			name: "No authentication configured",
			config: AuthConfig{
				DatabaseURL: "postgres://user@host:5432/db",
				Logger:      logger,
				AuthMethod:  NoAuth,
			},
			expected: false,
		},
		{
			name: "AWS IAM authentication configured",
			config: AuthConfig{
				DatabaseURL: "postgres://user@host:5432/db",
				Logger:      logger,
				AuthMethod:  AWSIAMAuth,
				AWSConfig:   &aws.Config{},
			},
			expected: true,
		},
		{
			name: "GCP authentication configured",
			config: AuthConfig{
				DatabaseURL: "postgres://user@host:5432/db",
				Logger:      logger,
				AuthMethod:  GCPAuth,
			},
			expected: true,
		},
		{
			name: "Azure authentication configured",
			config: AuthConfig{
				DatabaseURL: "postgres://user@host:5432/db",
				Logger:      logger,
				AuthMethod:  AzureAuth,
				AzureCreds:  &MockTokenCredential{},
			},
			expected: true,
		},
	}

	for _, tt := range tests {
		t.Run(tt.name, func(t *testing.T) {
			result := tt.config.authConfigured()
			if result != tt.expected {
				t.Errorf("authConfigured() = %v, want %v", result, tt.expected)
			}
		})
	}
}

func Test_GetAuthMode(t *testing.T) {
	tests := []struct {
		name          string
		useAWSIAMAuth bool
		useGCPAuth    bool
		useAzureAuth  bool
		want          AuthMethod
	}{
		{
			name:          "No auth method specified",
			useAWSIAMAuth: false,
			useGCPAuth:    false,
			useAzureAuth:  false,
			want:          NoAuth,
		},
		{
			name:          "AWS IAM auth only",
			useAWSIAMAuth: true,
			useGCPAuth:    false,
			useAzureAuth:  false,
			want:          AWSIAMAuth,
		},
		{
			name:          "GCP auth only",
			useAWSIAMAuth: false,
			useGCPAuth:    true,
			useAzureAuth:  false,
			want:          GCPAuth,
		},
		{
			name:          "Azure auth only",
			useAWSIAMAuth: false,
			useGCPAuth:    false,
			useAzureAuth:  true,
			want:          AzureAuth,
		},
		{
			name:          "AWS prioritized over GCP",
			useAWSIAMAuth: true,
			useGCPAuth:    true,
			useAzureAuth:  false,
			want:          AWSIAMAuth,
		},
		{
			name:          "AWS prioritized over Azure",
			useAWSIAMAuth: true,
			useGCPAuth:    false,
			useAzureAuth:  true,
			want:          AWSIAMAuth,
		},
		{
			name:          "GCP prioritized over Azure",
			useAWSIAMAuth: false,
			useGCPAuth:    true,
			useAzureAuth:  true,
			want:          GCPAuth,
		},
		{
			name:          "AWS prioritized over all others",
			useAWSIAMAuth: true,
			useGCPAuth:    true,
			useAzureAuth:  true,
			want:          AWSIAMAuth,
		},
	}

	for _, tt := range tests {
		t.Run(tt.name, func(t *testing.T) {
			got := GetAuthMode(tt.useAWSIAMAuth, tt.useGCPAuth, tt.useAzureAuth)
			if got != tt.want {
				t.Errorf("GetAuthMode() = %v, want %v", got, tt.want)
			}
		})
	}
}

func Test_replaceDBPassword(t *testing.T) {
	tests := []struct {
		name        string
		inputURL    string
		newPassword string
		expectedURL string
		expectError bool
	}{
		{
			name:        "Basic URL with password",
			inputURL:    "postgres://user:oldpass@localhost:5432/mydb",
			newPassword: "newpass",
			expectedURL: "postgres://user:newpass@localhost:5432/mydb",
			expectError: false,
		},
		{
			name:        "Basic postgresql URL with password",
			inputURL:    "postgresql://user:oldpass@localhost:5432/mydb",
			newPassword: "newpass",
			expectedURL: "postgresql://user:newpass@localhost:5432/mydb",
			expectError: false,
		},
		{
			name:        "URL without password",
			inputURL:    "postgres://user@localhost:5432/mydb",
			newPassword: "newpass",
			expectedURL: "postgres://user:newpass@localhost:5432/mydb",
			expectError: false,
		},
		{
			name:        "URL without password with :",
			inputURL:    "postgres://user:@localhost:5432/mydb",
			newPassword: "newpass",
			expectedURL: "postgres://user:newpass@localhost:5432/mydb",
			expectError: false,
		},
		{
			name:        "URL with search_path",
			inputURL:    "postgres://user:oldpass@localhost:5432/mydb?options=-c%20search_path=rails",
			newPassword: "newpass",
			expectedURL: "postgres://user:newpass@localhost:5432/mydb?options=-c%20search_path=rails",
			expectError: false,
		},
		{
			name:        "URL with multiple query parameters",
			inputURL:    "postgres://user:oldpass@localhost:5432/mydb?options=-c%20search_path%3Drails&sslmode=disable",
			newPassword: "newpass",
			expectedURL: "postgres://user:newpass@localhost:5432/mydb?options=-c%20search_path%3Drails&sslmode=disable",
			expectError: false,
		},
		{
			name:        "URL with special characters in password",
			inputURL:    "postgres://user:old%40pass@localhost:5432/mydb",
			newPassword: "new@pass&special!",
			expectedURL: "postgres://user:new%40pass%26special%21@localhost:5432/mydb",
			expectError: false,
		},
		{
			name:        "URL with options parameter",
			inputURL:    "postgres://user:oldpass@localhost:5432/mydb?options=-c%20statement_timeout%3D5000",
			newPassword: "newpass",
			expectedURL: "postgres://user:newpass@localhost:5432/mydb?options=-c%20statement_timeout%3D5000",
			expectError: false,
		},
		{
			name:        "Invalid URL",
			inputURL:    "postgres://user:oldp/mydb",
			newPassword: "newpass",
			expectedURL: "",
			expectError: true,
		},
	}

	for _, tc := range tests {
		t.Run(tc.name, func(t *testing.T) {
			result, err := replaceDBPassword(tc.inputURL, tc.newPassword)

			if tc.expectError && err == nil {
				t.Errorf("Expected error but got none")
				return
			}

			if !tc.expectError && err != nil {
				t.Errorf("Expected no error but got: %v", err)
				return
			}

			if !tc.expectError {
				if result != tc.expectedURL {
					t.Errorf("Expected URL: %s, but got: %s", tc.expectedURL, result)
				}
			}
		})
	}
}<|MERGE_RESOLUTION|>--- conflicted
+++ resolved
@@ -59,16 +59,6 @@
 			expectedErr: false,
 		},
 		{
-			name: "Azure auth without client ID",
-			config: AuthConfig{
-				DatabaseURL:   "postgres://user@host:5432/db",
-				Logger:        logger,
-				AuthMethod:    AzureAuth,
-				AzureClientID: "",
-			},
-			expectedErr: false,
-		},
-		{
 			name: "Empty DatabaseURL",
 			config: AuthConfig{
 				DatabaseURL: "",
@@ -99,8 +89,7 @@
 			errContains: "AWSConfig is required when AuthMethod is AWSIAMAuth",
 		},
 		{
-<<<<<<< HEAD
-			name: "Azure auth without client ID",
+			name: "Azure auth without AzureCreds",
 			config: AuthConfig{
 				DatabaseURL: "postgres://user@host:5432/db",
 				Logger:      logger,
@@ -110,8 +99,6 @@
 			errContains: "AzureCreds is required when AuthMethod is AzureAuth",
 		},
 		{
-=======
->>>>>>> 3c04d341
 			name: "Unsupported auth method",
 			config: AuthConfig{
 				DatabaseURL: "postgres://user@host:5432/db",
